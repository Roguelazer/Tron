--- conflicted
+++ resolved
@@ -231,13 +231,12 @@
         assert_equals(dep0.required_actions[0], req0)
         assert_equals(dep1.required_actions[0], req1)
 
-<<<<<<< HEAD
     def test_command_context(self):
         assert hasattr(self.test_config, "command_context")
         assert_equal(self.test_config.command_context['python'], "/usr/bin/python")
         #assert_equal(self.my_mcp.context['python'], "/usr/bin/python")
         assert_equal(self.job1.context['python'], "/usr/bin/python")
-=======
+
     def test_service_attributes(self):
         assert_equals(self.serv.name, 'service0')
 
@@ -258,5 +257,4 @@
         assert_equals(self.serv.topo_actions[1].command, 'service_command3')
         assert_equals(len(self.serv.topo_actions[1].required_actions), 1)
         assert_equals(self.serv.topo_actions[1].required_actions[0], self.serv.topo_actions[0])
-        
->>>>>>> fc15573d
+        