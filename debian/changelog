--- conflicted
+++ resolved
@@ -1,21 +1,12 @@
 tron (0.2.10-1) unstable; urgency=low
 
   * ssh_options is actually optional (sjohnson)
-<<<<<<< HEAD
-  * Config parser has been rewritten. Nodes, jobs, actions, etc. should be referred to by their names (string identifers) rather than anchors/aliases. (sjohnson)
-  * Cleanup actions no longer cause jobs to stop being scheduled if an action fails (sjohnson)
-  * Nodes and node pools are split into separate lists, but node pools may still exist in the node list for backward compatibility (sjohnson)
-  * Failed actions can be skipped, causing dependent actions to run (dnephin)
-
- -- Steve Johnson <sjohnson@yelp.com>  Wed, 15 Feb 2012 10:33:00 -0800
-=======
   * Cleanup actions no longer cause jobs using an interval scheduler to stop being scheduled if an action fails (sjohnson)
   * Failed actions can be skipped, causing dependent actions to run (dnephin)
   * Tests have been moved from test/ to tests/ (sjohnson)
   * Everything under tron/ web/ and bin/ should now pass pyflakes
 
  -- Daniel Nephin <dnephin@yelp.com>  Fri, 17 Feb 2012 11:35:05 -0800
->>>>>>> af24e017
 
 tron (0.2.9-1) unstable; urgency=low
 
