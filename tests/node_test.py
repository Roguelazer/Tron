<<<<<<< HEAD
from testify import setup, TestCase, assert_equal, run, suite
=======
import StringIO

from testify import setup, TestCase, assert_equal, run
from testify import assert_in, assert_raises, assert_lt
>>>>>>> af639db7
from testify.utils import turtle
from tests import testingutils

<<<<<<< HEAD
from tron import node
from tron.core import actionrun
from tron.utils import testingutils
=======
from tron import node, action
>>>>>>> af639db7


class NodeTestCase(TestCase):

    class TestConnection(object):
        def openChannel(self, chan):
            self.chan = chan

<<<<<<< HEAD
    def test_output_logging(self):
        nod = node.Node(hostname="localhost",
                        ssh_options=turtle.Turtle())

        fh = turtle.Turtle()
        serializer = turtle.Turtle(open=lambda fn: fh)
        action_cmd = actionrun.ActionCommand("test", "false", serializer)
=======
    @setup
    def setup_node(self):
        self.ssh_options = turtle.Turtle()
        self.node = node.Node('localhost', 'thename', self.ssh_options)
        self.stdout = StringIO.StringIO()
        self.stderr = StringIO.StringIO()

    def test_run_output_logging(self):
        nod = self.node
        action_cmd = action.ActionCommand("test", "false",
                                          stdout=self.stdout,
                                          stderr=self.stderr)
>>>>>>> af639db7

        nod.connection = self.TestConnection()
        nod.run_states = {action_cmd.id: turtle.Turtle(state=0)}
        nod.run_states[action_cmd.id].state = node.RUN_STATE_CONNECTING

        nod._open_channel(action_cmd)
        assert nod.connection.chan is not None
        nod.connection.chan.dataReceived("test")

<<<<<<< HEAD
        assert_equal(fh.write.calls, [(("test",), {})])
=======
        self.stdout.seek(0)
        assert_equal(self.stdout.read(4), "test")

    def test_from_config(self):
        node_config = turtle.Turtle(hostname='localhost', name='thename')
        ssh_options = turtle.Turtle()
        new_node = node.Node.from_config(node_config, ssh_options)
        assert_equal(new_node.name, node_config.name)
        assert_equal(new_node.hostname, node_config.hostname)

    def test_next(self):
        for _ in xrange(3):
            assert_equal(self.node.next(), self.node)

    def test_next_round_robin(self):
        for _ in xrange(3):
            assert_equal(self.node.next_round_robin(), self.node)

    def test_nodes(self):
        assert_equal(self.node.nodes, [self.node])

    def test__getitem__(self):
        assert_equal(self.node['localhost'], self.node)
        assert_raises(KeyError, lambda: self.node['thename'])

    def test__cmp__(self):
        other_node = node.Node('mocalhost', 'mocal', self.ssh_options)
        assert_lt(self.node, 'thename')
        assert_lt(self.node, other_node)

    def test_determine_fudge_factor(self):
        assert_equal(self.node._determine_fudge_factor(), 0)

        self.node.run_states = dict((i, i) for i in xrange(20))
        assert 0 < self.node._determine_fudge_factor() < 20

>>>>>>> af639db7

class NodeTimeoutTest(testingutils.ReactorTestCase):
    @setup
    def build_node(self):
        self.node = node.Node(hostname="testnodedoesnotexist",
                              ssh_options=turtle.Turtle())

        # Make this test faster
        node.CONNECT_TIMEOUT = 1

    @setup
    def build_run(self):
        self.run = turtle.Turtle()

    @suite('reactor')
    def test_connect_timeout(self):
        self.job_marked_failed = False
        def fail_job(*args):
            self.job_marked_failed = True

        df = self.node.run(self.run)
        df.addErrback(fail_job)

        with testingutils.no_handlers_for_logger():
            testingutils.wait_for_deferred(df)
        assert df.called
        assert self.job_marked_failed


class NodePoolTestCase(TestCase):

    @setup
    def setup_nodes(self):
        ssh_options = turtle.Turtle(agent=True)
        self.nodes = [
            node.Node(str(i), 'node%s' % i, ssh_options) for i in xrange(5)
        ]
        self.node_pool = node.NodePool(self.nodes, 'thename')

    def test_from_config(self):
        node_pool_config = turtle.Turtle(
                name='thename', nodes=['node1', 'node3'])

        node_dict = dict((n.name, n) for n in self.nodes)

        new_pool = node.NodePool.from_config(node_pool_config, node_dict)
        assert_equal(new_pool.name, node_pool_config.name)
        assert_equal(len(new_pool.nodes), 2)
        node_names = set(n.name for n in new_pool.nodes)
        assert_equal(set(node_names), set(node_pool_config.nodes))

    def test__init__(self):
        new_node = node.NodePool(self.nodes, 'thename')
        assert_equal(new_node.name, 'thename')

        new_node = node.NodePool(self.nodes)
        assert_equal(new_node.name, 'node0_node1_node2_node3_node4')

    def test__eq__(self):
        other_pool = node.NodePool(self.nodes, 'othername')
        assert_equal(self.node_pool, other_pool)

    def test_next(self):
        # Call next many times
        for _ in xrange(len(self.nodes) * 2 + 1):
            assert_in(self.node_pool.next(), self.nodes)

    def test_next_round_robin(self):
        node_order = [
            self.node_pool.next_round_robin()
            for _ in xrange(len(self.nodes) * 2)
        ]
        assert_equal(node_order, self.nodes + self.nodes)

    def test__getitem__(self):
        assert_equal(self.node_pool['0'], self.nodes[0])
        assert_equal(self.node_pool['3'], self.nodes[3])

        assert_raises(KeyError, lambda: self.node_pool['node0'])

    def test_repr_data(self):
        repr_data = self.node_pool.repr_data()
        assert_equal(repr_data['name'], self.node_pool.name)
        assert_equal(len(repr_data['nodes']), len(self.nodes))


if __name__ == '__main__':
    run()<|MERGE_RESOLUTION|>--- conflicted
+++ resolved
@@ -1,21 +1,10 @@
-<<<<<<< HEAD
 from testify import setup, TestCase, assert_equal, run, suite
-=======
-import StringIO
-
-from testify import setup, TestCase, assert_equal, run
 from testify import assert_in, assert_raises, assert_lt
->>>>>>> af639db7
 from testify.utils import turtle
 from tests import testingutils
 
-<<<<<<< HEAD
 from tron import node
 from tron.core import actionrun
-from tron.utils import testingutils
-=======
-from tron import node, action
->>>>>>> af639db7
 
 
 class NodeTestCase(TestCase):
@@ -24,7 +13,11 @@
         def openChannel(self, chan):
             self.chan = chan
 
-<<<<<<< HEAD
+    @setup
+    def setup_node(self):
+        self.ssh_options = turtle.Turtle()
+        self.node = node.Node('localhost', 'thename', self.ssh_options)
+
     def test_output_logging(self):
         nod = node.Node(hostname="localhost",
                         ssh_options=turtle.Turtle())
@@ -32,20 +25,6 @@
         fh = turtle.Turtle()
         serializer = turtle.Turtle(open=lambda fn: fh)
         action_cmd = actionrun.ActionCommand("test", "false", serializer)
-=======
-    @setup
-    def setup_node(self):
-        self.ssh_options = turtle.Turtle()
-        self.node = node.Node('localhost', 'thename', self.ssh_options)
-        self.stdout = StringIO.StringIO()
-        self.stderr = StringIO.StringIO()
-
-    def test_run_output_logging(self):
-        nod = self.node
-        action_cmd = action.ActionCommand("test", "false",
-                                          stdout=self.stdout,
-                                          stderr=self.stderr)
->>>>>>> af639db7
 
         nod.connection = self.TestConnection()
         nod.run_states = {action_cmd.id: turtle.Turtle(state=0)}
@@ -54,12 +33,7 @@
         nod._open_channel(action_cmd)
         assert nod.connection.chan is not None
         nod.connection.chan.dataReceived("test")
-
-<<<<<<< HEAD
         assert_equal(fh.write.calls, [(("test",), {})])
-=======
-        self.stdout.seek(0)
-        assert_equal(self.stdout.read(4), "test")
 
     def test_from_config(self):
         node_config = turtle.Turtle(hostname='localhost', name='thename')
@@ -94,7 +68,6 @@
         self.node.run_states = dict((i, i) for i in xrange(20))
         assert 0 < self.node._determine_fudge_factor() < 20
 
->>>>>>> af639db7
 
 class NodeTimeoutTest(testingutils.ReactorTestCase):
     @setup
@@ -138,9 +111,9 @@
         node_pool_config = turtle.Turtle(
                 name='thename', nodes=['node1', 'node3'])
 
-        node_dict = dict((n.name, n) for n in self.nodes)
+        node.NodePoolStore.get_instance().update(self.nodes)
 
-        new_pool = node.NodePool.from_config(node_pool_config, node_dict)
+        new_pool = node.NodePool.from_config(node_pool_config)
         assert_equal(new_pool.name, node_pool_config.name)
         assert_equal(len(new_pool.nodes), 2)
         node_names = set(n.name for n in new_pool.nodes)
