--- conflicted
+++ resolved
@@ -148,17 +148,15 @@
         data = {
             'version': tron.__version_info__,
             'create_time': int(time.time()),
-            'jobs': {}
+            'jobs': {},
+            'services': {},
         }
 
         for j in self.mcp.jobs.itervalues():
-<<<<<<< HEAD
             data['jobs'][j.name] = j.data
-=======
-            data[j.name] = j.data
+
         for s in self.mcp.services.itervalues():
-            data[s.name] = s.data
->>>>>>> 7c21c5c3
+            data['services'][s.name] = s.data
 
         return data
 
@@ -327,12 +325,8 @@
 
     def try_restore(self):
         if not os.path.isfile(self.state_handler.get_state_file_path()):
-<<<<<<< HEAD
             log.info("No state data found")
             return 
-=======
-            return
->>>>>>> 7c21c5c3
         
         data = self.state_handler.load_data()
         if not data:
@@ -342,18 +336,21 @@
         state_load_count = 0
         for name in data['jobs'].iterkeys():
             if name in self.jobs:
-<<<<<<< HEAD
                 self.state_handler.restore_job(self.jobs[name], data['jobs'][name])
                 state_load_count += 1
             else:
                 log.warning("Job name %s from state file unknown", name)
 
+                self.state_handler.restore_job(self.jobs[name], data[name])
+
+        for name in data['services'].iterkeys():
+            if name in self.services:
+                state_load_count += 1
+                self.state_handler.restore_service(self.services[name], data['services'][name])
+            else:
+                log.warning("Service name %s from state file unknown", name)
+
         log.info("Loaded state for %d jobs", state_load_count)
-=======
-                self.state_handler.restore_job(self.jobs[name], data[name])
-            if name in self.services:
-                self.state_handler.restore_service(self.services[name], data[name])
->>>>>>> 7c21c5c3
 
     def run_jobs(self):
         """This schedules the first time each job runs"""
