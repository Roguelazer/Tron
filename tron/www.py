--- conflicted
+++ resolved
@@ -6,17 +6,10 @@
 import urllib
 
 try:
-<<<<<<< HEAD
     import simplejson as json
 except ImportError:
     import json
-=======
-    import simplejson
-    # Pyflakes
-    assert simplejson
-except ImportError:
-    import json as simplejson
->>>>>>> 86e25bd7
+    assert json
 
 from twisted.web import http, resource, server
 
